--- conflicted
+++ resolved
@@ -71,10 +71,7 @@
             * (2 if mpi_dim == OUTER else n_threads),
         )
         solver = Solver(stepper=stepper, advectee=advectee, advector=advector)
-<<<<<<< HEAD
-=======
 
->>>>>>> da6a2721
         super().__init__(mpi_dim=mpi_dim, solver=solver)
 
     @staticmethod
